--- conflicted
+++ resolved
@@ -756,204 +756,4 @@
         self.checkGraphModuleNodes(
             quantized,
             expected_node_occurrence=count_check,
-<<<<<<< HEAD
-            expected_node_list=order_check)
-
-class TestQuantizeFxModels(QuantizationTestCase):
-    def _test_model_impl(
-            self, mode, name, model, eager_quantizable_model,
-            check_with_eager=True,
-            diff_of_quant=None,
-            diff_from_eager=None):
-        if diff_of_quant is None or diff_from_eager is None:
-            diff_of_quant = {}
-            diff_from_eager = {}
-
-        if mode not in diff_of_quant or mode not in diff_from_eager:
-            diff_of_quant[mode] = {}
-            diff_from_eager[mode] = {}
-
-        input_tensor = torch.rand(1, 3, 224, 224)
-        input_tensor_inception = torch.rand(1, 3, 299, 299)
-        output_value = torch.randint(0, 1, (1,))
-
-        # print('quantizing:', name, ' mode:', mode)
-        if name == 'inception_v3':
-            input_value = input_tensor_inception
-        else:
-            input_value = input_tensor
-
-        qconfig = default_qconfig if mode == 'static' else default_qat_qconfig
-        qconfig_dict = {'': qconfig}
-        graph_module = symbolic_trace(model)
-        # print('graph module:', graph_module.src)
-        script = torch.jit.script(graph_module)
-
-        # make sure graph module and script module are both runanble
-        original_out = graph_module(input_value)
-        is_not_tuple_out = not isinstance(original_out, tuple)
-        script_out = script(input_value)
-        self.assertEqual(
-            (original_out - script_out).abs().max(), 0,
-            'Reslut of original graph module and script module does not match')
-
-        # set to train just before quantization
-        if mode != 'static':
-            model.train()
-
-        graph_module = fuse(graph_module)
-        quantizer = Quantizer()
-        prepared = quantizer.prepare(graph_module, qconfig_dict)
-
-        if mode == 'ddp':
-            mp.spawn(run_ddp,
-                     args=(world_size, prepared),
-                     nprocs=world_size,
-                     join=True)
-        elif mode == 'qat':
-            assert prepared.training, 'prepared must be in training mode for qat'
-            optimizer = torch.optim.SGD(prepared.parameters(), lr=0.0001)
-            criterion = nn.CrossEntropyLoss()
-            train_one_epoch(prepared, criterion, optimizer, [(input_value, output_value)], torch.device('cpu'), 1)
-        else:
-            for i in range(10):
-                prepared(input_value)
-
-        # print('after observation root:', prepared.root)
-
-        qgraph = quantizer.convert(prepared)
-        # print('after quantization root:', qgraph.root)
-        # print('after quantization code:', qgraph.src)
-        qgraph.eval()
-        qgraph_script = torch.jit.script(qgraph)
-        # print('quantized and scripted:', qgraph_script.graph)
-
-        qgraph_out = qgraph(input_value)
-        qgraph_script = qgraph_script(input_value)
-
-        if is_not_tuple_out:
-            diff_of_quant[mode][name] = (original_out - qgraph_out).abs().max()
-            assert torch.allclose(qgraph_out, qgraph_script), 'graph, scripted graph'
-        else:
-            print('tuple output')
-
-        if eager_quantizable_model is not None:
-            # comparing to eager mode quantization
-            qeager = eager_quantizable_model
-            ref_out = qeager(input_value)
-            qeager.qconfig = qconfig
-            if mode == 'static':
-                qeager.fuse_model()
-                prepare(qeager, inplace=True)
-            else:
-                qeager.train()
-                qeager.fuse_model()
-                prepare_qat(qeager, inplace=True)
-
-            # calibration
-            if mode == 'ddp':
-                mp.spawn(run_ddp,
-                         args=(world_size, qeager),
-                         nprocs=world_size,
-                         join=True)
-            elif mode == 'qat':
-                assert qeager.training, 'qeager should be in training mode for qat'
-                optimizer = torch.optim.SGD(qeager.parameters(), lr=0.0001)
-                train_one_epoch(qeager, criterion, optimizer, [(input_value, output_value)], torch.device('cpu'), 1)
-            else:
-                for i in range(10):
-                    qeager(input_value)
-
-            # print('ref after observation:', qeager)
-
-            convert(qeager, inplace=True)
-            qeager.eval()
-
-            # print('ref after quantization:', qeager)
-            qeager_out = qeager(input_value)
-            qeager_script = torch.jit.script(qeager)
-            qscript_out = qeager_script(input_value)
-            if is_not_tuple_out:
-                diff_from_eager[mode][name] = (qeager_out - qgraph_out).abs().max()
-                if check_with_eager:
-                    self.assertEqual(diff_from_eager[mode][name], 0,
-                                     'Result of graph mode quantization and ' +
-                                     'eager mode quantization on model: ' + name +
-                                     ' should match. Mode: ' + mode +
-                                     ' diff:' + str(diff_from_eager[mode][name]))
-
-    @skip_if_no_torchvision
-    def test_torchvision(self):
-        from torchvision import models
-        from torchvision.models import quantization as quantized_models
-
-        def get_available_classification_models(models):
-            return [k for k, v in models.__dict__.items() if callable(v) and k[0].lower() == k[0] and k[0] != "_"]
-
-        model_list = get_available_classification_models(models)
-        quantized_model_list = get_available_classification_models(quantized_models)
-
-        no_pretrained_model = set(['shufflenet_v2_x0_5', 'shufflenet_v2_x1_5', 'shufflenet_v2_x2_0'])
-        quantized_model_list = set(quantized_model_list) - no_pretrained_model
-        # test eager and graph consistency
-        model_list = quantized_model_list
-        # slice need to be fixed in symbolic tracing(https://github.com/pytorch/pytorch/issues/43511)
-        model_list = set(model_list) - {'googlenet', 'inception_v3'}
-        # getattr should not be used as node name(https://github.com/pytorch/pytorch/issues/43522)
-        model_list -= {'shufflenet_v2_x1_0', 'mobilenet_v2'}
-
-        # mobilenet: dropout error RuntimeError: "bernoulli_scalar_cpu_" not implemented for 'QUInt8'
-        # incpetion_v3: looks like there is some problem with AuxLogits
-        quantized_not_working = [('qat', 'mobilenet_v2'),
-                                 ('qat', 'inception_v3'),
-                                 ('static', 'inception_v3')]
-
-        fx_eager_not_matching = ['googlenet',  # because _transform_input is not quantized in eager
-                                 'mobilenet_v2']  # because relu6 is replaced as relu in mobilenetv2
-
-        diff_of_quant = {}
-        diff_from_eager = {}
-        modes = ['static', 'qat']
-        options = itertools.product(modes, model_list)
-        for mode, name in options:
-            pretrained = name in quantized_model_list  # load pretrained model to compare with quantized model
-            if name in quantized_model_list:
-                if (mode, name) in quantized_not_working:
-                    eager_quantizable_model = None
-                else:
-                    eager_quantizable_model = quantized_models.__dict__[name](pretrained=True, quantize=False).eval().float()
-            # compare with eager mode quantized model when it is available
-            pretrained = eager_quantizable_model is not None
-            model = models.__dict__[name](pretrained=pretrained).eval().float()
-            check_with_eager = name not in fx_eager_not_matching
-            self._test_model_impl(
-                mode, name, model, eager_quantizable_model,
-                check_with_eager,
-                diff_of_quant, diff_from_eager)
-
-        def print_diffs(diffs):
-            for mode, diffs_for_mode in diffs.items():
-                print('mode:', mode)
-                for name, diff in diffs_for_mode.items():
-                    print(name, ':', diff)
-
-        # print('differences between float and quantized')
-        # print_diffs(diff_of_quant)
-        # print('----------------------')
-        # print('differences between graph mode and eager mode')
-        # print_diffs(diff_from_eager)
-        # print('----------------------')
-
-    @skip_if_no_torchvision
-    @skip_if_not_multigpu
-    @unittest.skip('TODO: not working yet due to https://github.com/pytorch/pytorch/issues/43513')
-    def test_resnet18_ddp(self):
-        from torchvision import models
-        from torchvision.models import quantization as quantized_models
-        eager_quantizable_model = quantized_models.__dict__[name](pretrained=True, quantize=False).eval().float()
-        model = models.__dict__[name](pretrained=True).eval().float()
-        self._test_model_impl(
-            'ddp', 'resnet18', model, eager_quantizable_model)
-=======
-            expected_node_list=order_check)
->>>>>>> be637fd5
+            expected_node_list=order_check)
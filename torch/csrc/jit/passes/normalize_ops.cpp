--- conflicted
+++ resolved
@@ -14,10 +14,8 @@
     {aten::clip_, aten::clamp_},
     {aten::linalg_det, aten::det},
     {aten::outer, aten::ger},
-<<<<<<< HEAD
     {aten::true_divide, aten::div},
     {aten::true_divide_, aten::div_}};
-=======
     {aten::arccosh, aten::acosh},
     {aten::arccosh_, aten::acosh_},
     {aten::arccos, aten::acos},
@@ -29,7 +27,6 @@
     {aten::fix, aten::trunc},
     {aten::fix_, aten::trunc_},
 };
->>>>>>> 915fd1c8
 
 void replaceNodeWithNewSymbol(Node* node, Symbol new_symbol) {
   WithInsertPoint insert_guard{node};

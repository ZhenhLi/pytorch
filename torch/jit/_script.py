"""TorchScript

This module contains functionality to support the JIT's scripting frontend, notably:
    - torch.jit.script

This is not intended to be imported directly; please use the exposed
functionalities in `torch.jit`.
"""
import functools
import collections
import inspect
import copy
import pickle
import warnings

import torch
import torch._jit_internal as _jit_internal
from torch.utils import set_module
from torch.jit._recursive import ScriptMethodStub, wrap_cpp_module
from torch.nn import Module
from torch.jit._state import _enabled
from torch.jit._builtins import _register_builtin
from torch._six import with_metaclass, get_function_from_type
from torch.jit.frontend import get_jit_def, get_default_args, get_jit_class_def
from torch._jit_internal import _qualified_name
from torch.jit._fuser import _graph_for
from torch.jit._state import (
    _try_get_jit_cached_function,
    _try_get_jit_cached_overloads,
    _set_jit_function_cache,
    _set_jit_overload_cache,
)

torch._C.ScriptMethod.graph_for = _graph_for
torch._C.ScriptFunction.graph_for = _graph_for
ScriptFunction = torch._C.ScriptFunction
ScriptFunction.__doc__ = """
Functionally equivalent to a :class:`ScriptModule`, but represents a single
function and does not have any attributes or Parameters.
"""
set_module(ScriptFunction, "torch.jit")


if _enabled:
    Attribute = collections.namedtuple("Attribute", ["value", "type"])
else:

    def Attribute(value, type):
        return value


# ScriptClasses must be new-style classes because we construct them using their
# __new__ method.
def _is_new_style_class(cls):
    if hasattr(cls, "__class__"):
        return "__dict__" in dir(cls) or hasattr(cls, "__slots__")


def _compile_and_register_class(obj, rcb, qualified_name):
    ast = get_jit_class_def(obj, obj.__name__)
    torch._C._jit_script_class_compile(qualified_name, ast, rcb)
    torch.jit._state._add_script_class(obj, qualified_name)


# These OrderedDictWrapper classes replace the actual OrderedDicts in
# module with versions that get/set properties inside of Module.
# This allows us to reuse most of nn.Module while still storing the
# data in C++.
# Each OrderedDict needs to support:
#  x not in view
#  x in view
#  view[name] = ...
#  view.values()
#  del view[name]
#  view.items()
#  view.keys()
#  len(view)


class OrderedDictWrapper(object):
    def __init__(self, _c):
        self._c = _c

    def keys(self):
        return [k for k, v in self.items()]

    def values(self):
        return [v for k, v in self.items()]

    def __len__(self):
        return len(self.values())

    def __delitem__(self, k):
        raise RuntimeError("cannot delete methods or parameters of a script module")

    def items(self):
        return self._c.items()

    def __setitem__(self, k, v):
        if k not in self:
            raise RuntimeError(
                "Can't add a new parameter after ScriptModule construction."
                " Tried to add '{}".format(k)
            )
        self._c.setattr(k, v)

    def __contains__(self, k):
        return self._c.contains(k)

    def __getitem__(self, k):
        if k not in self:
            raise KeyError(k)
        return self._c.getattr(k)


class OrderedModuleDict(OrderedDictWrapper):
    def __init__(self, module, python_dict):
        super(OrderedModuleDict, self).__init__(torch._C.ModuleDict(module))
        # contains _both_ script modules and non-script python-only modules

        # because script modules are subclassed in python and the
        # C++ Module class will not hold references to them,
        # to ensure that you always get the same python value here
        # we store it in the python dict as well
        self._python_modules = python_dict

    def items(self):
        r = self._python_modules.items()
        return r

    def __contains__(self, k):
        return k in self._python_modules

    def __setitem__(self, k, v):
        # Cases where sub-module can be re-assigned after ScriptModule construction
        # 1. If the attr is an module interface type, it's guaranteed that the module is
        #    not inlined in the graph, so it's safe to swap a new ScriptModule in.
        # 2. if the new value if a ScriptModule with the same JIT type, IR won't change
        #    and it's legit to swap a new module in.
        # In these two cases we allow swapping a new scripted module and update the
        # corresponding python module dict to keep sync.
        # Note: the value to be swapped in has to be ScriptModule instead of nn.Module,
        # otherwise it's illegal and we throw error.
        if isinstance(v, ScriptModule):
            self._c.setattr(k, v)
            self._python_modules[k] = v
        else:
            raise RuntimeError(
                "Cannot re-assign modules in a ScriptModule with non-scripted "
                "module, tried to replace existing module '{}': {}".format(k, v)
            )

    def __getitem__(self, k):
        return self._python_modules[k]


# For each user-defined class that subclasses ScriptModule, this meta-class:
# (1) finds all the methods annotated with @script_method in a ScriptModule and
#     removes them from the class attributes
# (2) puts a wrapper around the class's __init__ method to recusively compile
#     all of the script_methods with the module after the original __init__ has
#     run. This has to occur after the user-defined __init__ so that submodules and
#     parameters are initialized _before_ the script compiler resolve references to
#     `self.param` or `self.module`.
class ScriptMeta(type):
    def __init__(cls, name, bases, attrs):  # noqa: B902
        # Aggregate all the ScriptMethods and constants from superclasses
        cls._methods = {}
        cls._constants_set = set(getattr(cls, "__constants__", ()))
        for base in reversed(bases):
            for k, v in getattr(base, "_methods", {}).items():
                cls._methods[k] = v
            base_constants = getattr(base, "_constants_set", set())
            cls._constants_set = cls._constants_set.union(base_constants)

        # find all the script methods of the current class
        for k, v in sorted(attrs.items()):
            if isinstance(v, ScriptMethodStub):
                delattr(cls, k)
                cls._methods[v.original_method.__name__] = v

        if getattr(cls, "_disable_script_meta", False):
            # We leave built-in ScriptModule types alone, since this metaclass
            # is only for compiling user classes that inherit from
            # ScriptModule.
            return super(ScriptMeta, cls).__init__(name, bases, attrs)

        original_init = getattr(cls, "__init__", lambda self: None)

        @functools.wraps(original_init)
        def init_then_script(self, *args, **kwargs):
            original_init(self, *args, **kwargs)
            if type(self) == cls:

                def make_stubs(module):
                    cls = type(module)
                    return [v for k, v in sorted(cls._methods.items())]

                self.__dict__[
                    "_actual_script_module"
                ] = torch.jit._recursive.create_script_module(self, make_stubs)

                # Delete the Python attributes that now shadow the ScriptModule
                # ones, so that __getattr__ and __setattr__ will properly find
                # the scripted versions.
                concrete_type = self._actual_script_module._concrete_type
                for name in concrete_type.get_attributes():
                    delattr(self, name)
                for name, _ in concrete_type.get_modules():
                    delattr(self, name)
                for name in ("_parameters", "_buffers", "_modules"):
                    delattr(self, name)

        cls.__init__ = init_then_script
        return super(ScriptMeta, cls).__init__(name, bases, attrs)


class _CachedForward(object):
    def __get__(self, obj, cls):
        return self.__getattr__("forward")


class ScriptWarning(Warning):
    pass


def script_method(fn):
    if not _enabled:
        return fn
    # NOTE: we need to traverse two frames here because the meta-class frame
    # for ScriptModule will be present, as opposed to invoking @script on a
    # a function or invoking define() on a CompilationUnit.
    # The stack will look like:
    #
    # 0. createResolutionCallback()
    # 1. script_method()
    # 2. ScriptModule metaclass frame
    # 3. Surrounding scope
    #
    # createResolutionCallback internally adds 1 to get us to the scope of this
    # function (the calling function). Adding 2 gets us to the proper surrounding scope.
    _rcb = _jit_internal.createResolutionCallbackFromFrame(frames_up=2)
    ast = get_jit_def(fn, fn.__name__, self_name="ScriptModule")
    return ScriptMethodStub(_rcb, ast, fn)


class ConstMap:
    def __init__(self, const_mapping):
        self.const_mapping = const_mapping

    def __getattr__(self, attr):
        return self.const_mapping[attr]


if _enabled:
    # this is a Python 'non-data descriptor' that causes the first access
    # to ScriptModule's forward to lookup the forward method and stash
    # it in the objects dict. Due to the standard rules for attribute lookup
    # subsequent lookups will just directly return the previously looked up method.
    # This is necessary because nn.Module defines forward as a method. If we
    # did nothing __getattr__ would not be called. Instead we'd get nn.Module.forward
    # which always throws an exception.

    class ScriptModule(with_metaclass(ScriptMeta, Module)):
        """
        ``ScriptModule``s wrap a C++ ``torch::jit::Module``. ``ScriptModule``s
        contain methods, attributes, parameters, and
        constants. These can be accessed the same as on a normal ``nn.Module``.
        """

        def __init__(self):
            super(ScriptModule, self).__init__()

        forward = _CachedForward()

        def __getattr__(self, attr):
            if "_actual_script_module" not in self.__dict__:
                return super(ScriptModule, self).__getattr__(attr)
            return getattr(self._actual_script_module, attr)

        def __setattr__(self, attr, value):
            if "_actual_script_module" not in self.__dict__:
                # Unwrap torch.jit.Attribute into a regular setattr + recording
                # the provided type in __annotations__.
                #
                # This ensures that if we use the attr again in `__init__`, it
                # will look like the actual value, not an instance of Attribute.
                if isinstance(value, Attribute):
                    # NB: Ensure that we set __annotations__ on the specific
                    # class in question, and not on a superclass (which would
                    # be wrong wrong wrong!).
                    # See also https://github.com/pytorch/pytorch/issues/39463
                    if "__annotations__" not in self.__class__.__dict__:
                        self.__class__.__annotations__ = {}
                    self.__annotations__[attr] = value.type
                    value = value.value
                return super(ScriptModule, self).__setattr__(attr, value)

            setattr(self._actual_script_module, attr, value)

        def define(self, src):
            if "_actual_script_module" in self.__dict__:
                # If we have completed initialization, just defer to the
                # backing RecursiveScriptModule to eagerly compile the provided
                # source.
                return self._actual_script_module.define(src)

            # Otherwise, we are still in the object's __init__.
            # In that case, add `src` as a stub to be compiled.
            #
            # We use frames_up=1 to get to the proper surrounding scope. The stack
            # will look like:
            # 0. createResolutionCallback
            # 1. define()
            # 2. surrounding scope.
            #
            # createResolutionCallback internally adds 1 to get us to our frame, then
            # we add 1 to get to the proper surrounding scope.
            rcb = _jit_internal.createResolutionCallbackFromFrame(frames_up=1)
            ast = torch._C._parse_source_def(src)
            self._methods[ast.name().name] = ScriptMethodStub(rcb, ast, None)

        def _replicate_for_data_parallel(self):
            return self._actual_script_module._replicate_for_data_parallel()

    class RecursiveScriptModule(ScriptModule):
        # XXX: RecursiveScriptModule inherits from ScriptModule for the sole
        # reason that it retains the existing isinstance(ScriptModule)
        # behavior.
        r"""
        The core data structure in TorchScript is the ``ScriptModule``. It is an
        analogue of torch's ``nn.Module`` and represents an entire model as a tree of
        submodules. Like normal modules, each individual module in a ``ScriptModule`` can
        have submodules, parameters, and methods. In ``nn.Module``\s methods are implemented
        as Python functions, but in ``ScriptModule``\s methods are implemented as
        TorchScript functions,  a statically-typed subset of Python that contains all
        of PyTorch's built-in Tensor operations. This difference allows your
        ``ScriptModule``\s code to run without the need for a Python interpreter.

        ``ScriptModule``\s should not be created manually, instead use
        either :func:`tracing <torch.jit.trace>` or :func:`scripting <torch.jit.script>`.
        Tracing and scripting can be applied incrementally and :ref:`composed as necessary <Types>`.

        * Tracing records the tensor operations as executed with a set of example inputs and uses these
          operations to construct a computation graph. You can use the full dynamic behavior of Python with tracing,
          but values other than Tensors and control flow aren't captured in the graph.

        * Scripting inspects the Python code of the model
          and compiles it to TorchScript. Scripting allows the use of many `types`_ of values and supports dynamic control flow.
          Many, but not all features of Python are supported by the compiler, so changes to the source code may be necessary.
        """
        _disable_script_meta = True

        def __init__(self, cpp_module):
            self.__dict__["_initializing"] = True
            self._c = cpp_module
            super(RecursiveScriptModule, self).__init__()
            # Delete the 'training' attribute set up by `Module.__init__`. It
            # will get set on the underlying cpp module, so we delete it here
            # to avoid this version shadowing the cpp module version.
            delattr(self, "training")

        @staticmethod
        def _construct(cpp_module, init_fn):
            """
            Construct a RecursiveScriptModule that's ready for use. PyTorch
            code should use this to construct a RecursiveScriptModule instead
            of instead of calling `__init__` directly, as it makes sure the
            object is properly finalized (and in the future we may take
            control of how the RecursiveScriptModule instance is created).

            Arguments:
                cpp_module:  The C++ Module that will hold the actual state of
                             this RecursiveScriptModule instance.
                init_fn:  Lambda that initializes the RecursiveScriptModule passed to it.
            """
            script_module = RecursiveScriptModule(cpp_module)
            init_fn(script_module)

            # Finalize the ScriptModule: replace the nn.Module state with our
            # custom implementations and flip the _initializing bit.
            RecursiveScriptModule._finalize_scriptmodule(script_module)
            return script_module

        @staticmethod
        def _finalize_scriptmodule(script_module):
            script_module._parameters = OrderedDictWrapper(
                torch._C.ParameterDict(script_module._c)
            )
            script_module._buffers = OrderedDictWrapper(
                torch._C.BufferDict(script_module._c)
            )
            script_module._modules = OrderedModuleDict(
                script_module._c, script_module._modules
            )
            script_module._initializing = False

        def _reconstruct(self, cpp_module):
            """
            Re-construct an instance of RecursiveScriptModule using an instance of a C++ module.

            Arguments:
                cpp_module: The C++ module that this RecursiveScriptModule will be rebuilt around.
            """
            self.__init__(cpp_module)

            # Copy the concrete type from the C++ module to this ScriptModule.
            self._concrete_type = torch._C.ConcreteModuleType.from_jit_type(
                self._c._type()
            )

            # Copy submodules from the C++ module to this ScriptModule.
            modules = {}
            for name, cpp_module in torch._C.ModuleDict(self._c).items():
                modules[name] = wrap_cpp_module(cpp_module)
            self._modules = OrderedModuleDict(self._c, modules)

            # Copy parameters and buffers.
            self._parameters = OrderedDictWrapper(torch._C.ParameterDict(self._c))
            self._buffers = OrderedDictWrapper(torch._C.BufferDict(self._c))

            # Get rid of the functions from the old C++ module.
            self.__dict__ = {
                k: v
                for k, v in self.__dict__.items()
                if not isinstance(v, torch._C.ScriptMethod)
            }
            self.__dict__["_initializing"] = False

        @property
        def graph(self):
            r"""
            Returns a string representation of the internal graph for the
            ``forward`` method. See `interpreting-graphs`_ for details.
            """
            return self.forward.graph

        @property
        def inlined_graph(self):
            r"""
            Returns a string representation of the internal graph for the
            ``forward`` method. This graph will be preprocessed to inline all function and method calls.
            See `interpreting-graphs`_ for details.
            """
            return self.forward.inlined_graph

        @property
        def code(self):
            r"""
            Returns a pretty-printed representation (as valid Python syntax) of
            the internal graph for the ``forward`` method. See `inspecting-code`_
            for details.
            """
            return self.forward.code

        @property
        def code_with_constants(self):
            r"""
            Returns a tuple of:

            [0] a pretty-printed representation (as valid Python syntax) of
            the internal graph for the ``forward`` method. See `code`.
            [1] a ConstMap following the CONSTANT.cN format of the output in [0].
            The indices in the [0] output are keys to the underlying constant's values.

            See `inspecting-code`_ for details.
            """
            r = self.forward.code_with_constants
            return (r[0], ConstMap(r[1]))

        def save(self, *args, **kwargs):
            r"""
            save(f, _extra_files=ExtraFilesMap{})

            See :func:`torch.jit.save <torch.jit.save>` for details.
            """
            return self._c.save(*args, **kwargs)

        def _save_for_lite_interpreter(self, *args, **kwargs):
            r"""
            _save_for_lite_interpreter(f)

            Add (or update) the bytecode session to the script model. The updated model is used
            in lite interpreter for mobile applications.

            Arguments:
                f: a string containing a file name.
                _extra_files: Map from filename to contents which will be stored as part of 'f'.

            """
            return self._c._save_for_mobile(*args, **kwargs)

        def _save_to_buffer_for_lite_interpreter(self, *args, **kwargs):
            return self._c._save_to_buffer_for_mobile(*args, **kwargs)

        def save_to_buffer(self, *args, **kwargs):
            return self._c.save_to_buffer(*args, **kwargs)

        def get_debug_state(self, *args, **kwargs):
            return self._c.get_debug_state()

        def extra_repr(self):
            return "original_name={}".format(self.original_name)

        def graph_for(self, *args, **kwargs):
            return self.forward.graph_for(*args, **kwargs)

        @property
        def original_name(self):
            if type(self) == str(self._c._type().name()):
                return ""
            return str(self._c._type().name())

        def define(self, src):
            # We use frames_up=1 to get to the proper surrounding scope. The stack
            # will look like:
            # 0. createResolutionCallback
            # 1. define()
            # 2. surrounding scope.
            #
            # createResolutionCallback internally adds 1 to get us to our frame, then
            # we add 1 to get to the proper surrounding scope.
            rcb = _jit_internal.createResolutionCallbackFromFrame(frames_up=1)
            self._c._define(self._concrete_type, src, rcb)

        def __getattr__(self, attr):
            if "_initializing" not in self.__dict__:
                raise RuntimeError(
                    "ScriptModule has not been initialized, did you forget to call super's init?"
                )

            if self._initializing:
                return super(RecursiveScriptModule, self).__getattr__(attr)

            # _modules check is before hasattr since modules are included as attributes in _c,
            # but we want to get the python wrapper from _modules instead of the raw _c object.
            if attr in self._modules:
                return self._modules[attr]
            elif self._c.hasattr(attr):
                return self._c.getattr(attr)
            elif self._c._has_method(attr):
                script_method = self._c._get_method(attr)
                # cache method so future calls do not go through __getattr__
                # to improve invocation performance
                self.__dict__[attr] = script_method
                return script_method

            return super(RecursiveScriptModule, self).__getattr__(attr)

        def __setattr__(self, attr, value):
            if self._initializing:
                return super(RecursiveScriptModule, self).__setattr__(attr, value)

            if attr in self._modules:
                self._modules[attr] = value
            elif self._c.hasattr(attr):
                self._c.setattr(attr, value)
            elif (
                hasattr(self, "_concrete_type")
                and attr in self._concrete_type.get_constants().keys()
            ):
                # TODO: we don't have _concrete_type set after load(), and in general we lose constant information.
                # We should encode constants as class type attributes (or something) so it persists across save/load.
                raise AttributeError(
                    "Cannot mutate TorchScript constant value: '{}'. Value: '{}'".format(
                        attr, value
                    )
                )
            else:
                # We allow setting Python attributes on the ScriptModule, for
                # when people want to stash some convenience info on it.
                # TODO: it's possible that the following is confusing:
                #   s = torch.jit.script(...)
                #   s.python_attr = ...
                #   s.save()   <--- this doesn't have `python_attr`
                # It's fairly trivial to save enough info to warn in this case.
                return super(RecursiveScriptModule, self).__setattr__(attr, value)

        def __getstate__(self):
            raise pickle.PickleError(
                "ScriptModules cannot be deepcopied using copy.deepcopy or saved using torch.save. "
                + "Mixed serialization of script and non-script modules is not supported. "
                + "For purely script modules use my_script_module.save(<filename>) instead."
            )

        def __copy__(self):
            return torch.jit._recursive.wrap_cpp_module(copy.copy(self._c))

        def __deepcopy__(self, memo):
            return torch.jit._recursive.wrap_cpp_module(copy.deepcopy(self._c, memo))

        # Python magic methods do method lookups on an object's class type, instead of looking up
        # the method defines on the class instance. In order to continue to expose the magic methods
        # of builtin-containers (ModuleList, Sequential, ModuleDict) to python we
        # define magic methods here as a shim to the correct attribute.
        def forward_magic_method(self, method_name, *args, **kwargs):
            self_method = getattr(self, method_name)
            if getattr(self_method, "__func__", None) == getattr(
                RecursiveScriptModule, method_name
            ):
                raise NotImplementedError()
            return self_method(*args, **kwargs)

        def __iter__(self):
            return self.forward_magic_method("__iter__")

        def __getitem__(self, idx):
            return self.forward_magic_method("__getitem__", idx)

        def __len__(self):
            return self.forward_magic_method("__len__")

        def __contains__(self, key):
            return self.forward_magic_method("__contains__", key)

        # dir is defined by the base nn.Module, so instead of throwing if
        # it is not overriden, we call into the nn.Module __dir__ method
        def __dir__(self):
            self_method = self.__dir__
            if self_method.__func__ == get_function_from_type(
                RecursiveScriptModule, "__dir__"
            ):
                return super(RecursiveScriptModule, self).__dir__()
            return self_method()

        # to resolve bool(value), python looks if __bool__ is defined then __iter__
        # is defined then returns true for classes. because __iter__() on this
        # class throws if it isn't overriden, we define __bool__ to preserve default behavior
        def __bool__(self):
            self_method = self.__bool__
            if self_method.__func__ == get_function_from_type(
                RecursiveScriptModule, "__bool__"
            ):
                return True
            return self_method()

        def _replicate_for_data_parallel(self):
            # we have to initialize ScriptModule properly so that
            # it works with pybind11
            def init_fn(script_module):
                # Don't do anything here, we'll initialize the ScriptModule below
                return

            return RecursiveScriptModule._construct(
                self._c._replicate_for_data_parallel(), init_fn
            )

    # Need to copy all RecursiveScriptModule methods to ScriptModule.
    #
    # This is because `super(MyScriptModule, self).foo()` does not use
    # `__getattr__` to look up `foo`. So we need to make each method available on
    # the ScriptModule manually.
    for name, item in RecursiveScriptModule.__dict__.items():
        if not callable(item) and not isinstance(item, property):
            continue
        if name.startswith("__") or hasattr(ScriptModule, name):
            continue
        # We can copy over the implementation wholesale because besides the
        # `super()` thing above, ScriptModule behaves exactly like
        # RecursiveScriptModule
        setattr(ScriptModule, name, item)

    def _get_methods(cls):
        import inspect

        # In Python 3 unbound methods are functions, but in Python 2 they are methods
        return inspect.getmembers(
            cls, predicate=lambda x: inspect.isfunction(x) or inspect.ismethod(x)
        )

    _compiled_methods_whitelist = {
        "forward",
        "register_buffer",
        "register_parameter",
        "add_module",
        "_apply",
        "apply",
        "cuda",
        "cpu",
        "to",
        "type",
        "float",
        "double",
        "half",
        "state_dict",
        "_save_to_state_dict",
        "load_state_dict",
        "_load_from_state_dict",
        "_named_members",
        "parameters",
        "named_parameters",
        "buffers",
        "named_buffers",
        "children",
        "named_children",
        "modules",
        "named_modules",
        "zero_grad",
        "share_memory",
        "_get_name",
        "extra_repr",
        "_slow_forward",
        "_tracing_name",
        "eval",
        "train",
    }

    def _make_fail(name):
        def fail(self, *args, **kwargs):
            raise RuntimeError(name + " is not supported on ScriptModules")

        return fail

    for name, method in _get_methods(torch.nn.Module):
        if name.startswith("__"):
            continue
        if (
            name not in RecursiveScriptModule.__dict__
            and name not in _compiled_methods_whitelist
        ):
            setattr(RecursiveScriptModule, method.__name__, _make_fail(name))


else:
    # TODO MAKE SURE THAT DISABLING WORKS
    class ScriptModule(torch.nn.Module):
        def __init__(self):
            super(ScriptModule, self).__init__()

    class RecursiveScriptModule(ScriptModule):
        def __init__(self):
            super().__init__()


def script(obj, optimize=None, _frames_up=0, _rcb=None):
    r"""
    Scripting a function or ``nn.Module`` will inspect the source code, compile
    it as TorchScript code using the TorchScript compiler, and return a :class:`ScriptModule` or
    :class:`ScriptFunction`. TorchScript itself is a subset of the Python language, so not all
    features in Python work, but we provide enough functionality to compute on
    tensors and do control-dependent operations. For a complete guide, see the
    :ref:`language-reference`.

    ``torch.jit.script`` can be used as a function for modules and functions, and as a decorator
    ``@torch.jit.script`` for :ref:`torchscript-classes` and functions.

    Arguments:
        obj (callable, class, or ``nn.Module``):  The ``nn.Module``, function, or class type to
                                                  compile.

    Returns:
        If ``obj`` is ``nn.Module``, ``script`` returns
        a :class:`ScriptModule` object. The returned :class:`ScriptModule` will
        have the same set of sub-modules and parameters as the
        original ``nn.Module``. If ``obj`` is a standalone function,
        a :class:`ScriptFunction` will be returned.

    **Scripting a function**
        The ``@torch.jit.script`` decorator will construct a :class:`ScriptFunction`
        by compiling the body of the function.

        Example (scripting a function):

        .. testcode::

            import torch

            @torch.jit.script
            def foo(x, y):
                if x.max() > y.max():
                    r = x
                else:
                    r = y
                return r

            print(type(foo))  # torch.jit.ScriptFuncion

            # See the compiled graph as Python code
            print(foo.code)

            # Call the function using the TorchScript interpreter
            foo(torch.ones(2, 2), torch.ones(2, 2))

        .. testoutput::
            :hide:

            ...

    **Scripting an nn.Module**
        Scripting an ``nn.Module`` by default will compile the ``forward`` method and recursively
        compile any methods, submodules, and functions called by ``forward``. If a ``nn.Module`` only uses
        features supported in TorchScript, no changes to the original module code should be necessary. ``script``
        will construct :class:`ScriptModule` that has copies of the attributes, parameters, and methods of
        the original module.

        Example (scripting a simple module with a Parameter):

        .. testcode::

            import torch

            class MyModule(torch.nn.Module):
                def __init__(self, N, M):
                    super(MyModule, self).__init__()
                    # This parameter will be copied to the new ScriptModule
                    self.weight = torch.nn.Parameter(torch.rand(N, M))

                    # When this submodule is used, it will be compiled
                    self.linear = torch.nn.Linear(N, M)

                def forward(self, input):
                    output = self.weight.mv(input)

                    # This calls the `forward` method of the `nn.Linear` module, which will
                    # cause the `self.linear` submodule to be compiled to a `ScriptModule` here
                    output = self.linear(output)
                    return output

            scripted_module = torch.jit.script(MyModule(2, 3))

        Example (scripting a module with traced submodules):

        .. testcode::

            import torch
            import torch.nn as nn
            import torch.nn.functional as F

            class MyModule(nn.Module):
                def __init__(self):
                    super(MyModule, self).__init__()
                    # torch.jit.trace produces a ScriptModule's conv1 and conv2
                    self.conv1 = torch.jit.trace(nn.Conv2d(1, 20, 5), torch.rand(1, 1, 16, 16))
                    self.conv2 = torch.jit.trace(nn.Conv2d(20, 20, 5), torch.rand(1, 20, 16, 16))

                def forward(self, input):
                    input = F.relu(self.conv1(input))
                    input = F.relu(self.conv2(input))
                    return input

            scripted_module = torch.jit.script(MyModule())

        To compile a method other than ``forward`` (and recursively compile anything it calls), add
        the :func:`@torch.jit.export <torch.jit.export>` decorator to the method. To opt out of compilation
        use :func:`@torch.jit.ignore <torch.jit.ignore>` or :func:`@torch.jit.unused <torch.jit.unused>`.

        Example (an exported and ignored method in a module)::

            import torch
            import torch.nn as nn

            class MyModule(nn.Module):
                def __init__(self):
                    super(MyModule, self).__init__()

                @torch.jit.export
                def some_entry_point(self, input):
                    return input + 10

                @torch.jit.ignore
                def python_only_fn(self, input):
                    # This function won't be compiled, so any
                    # Python APIs can be used
                    import pdb
                    pdb.set_trace()

                def forward(self, input):
                    if self.training:
                        self.python_only_fn(input)
                    return input * 99

            scripted_module = torch.jit.script(MyModule())
            print(scripted_module.some_entry_point(torch.randn(2, 2)))
            print(scripted_module(torch.randn(2, 2)))
    """
    if not _enabled:
        return obj

    if optimize is not None:
        warnings.warn(
            "`optimize` is deprecated and has no effect. Use `with torch.jit.optimized_execution() instead"
        )
    if isinstance(obj, ScriptModule):
        return obj

    if isinstance(obj, torch.nn.Module):
        return torch.jit._recursive.create_script_module(
            obj, torch.jit._recursive.infer_methods_to_compile
        )

    qualified_name = _qualified_name(obj)
    if inspect.isclass(obj):
        # If this type is a `nn.Module` subclass, they probably meant to pass
        # an instance instead of a Module
        if issubclass(obj, torch.nn.Module):
            raise RuntimeError(
                "Type '{}' cannot be compiled since it inherits"
                " from nn.Module,"
                " pass an instance instead".format(obj)
            )

        if not _is_new_style_class(obj):
            raise RuntimeError(
                "TorchScript classes must be new-style classes. "
                "Please inherit from 'object'."
            )
        if len(obj.mro()) > 2:
            raise RuntimeError(
                "TorchScript classes does not support inheritance yet. "
                "Please directly inherit from 'object'."
            )
        if _rcb is None:
            _rcb = _jit_internal.createResolutionCallbackFromFrame(_frames_up + 1)
        _compile_and_register_class(obj, _rcb, qualified_name)
        return obj
    else:
        # this is a decorated fn, and we need to the underlying fn and its rcb
        if hasattr(obj, "__script_if_tracing_wrapper"):
            obj = obj.__original_fn
            _rcb = _jit_internal.createResolutionCallbackFromClosure(obj)

        _check_directly_compile_overloaded(obj)
        maybe_already_compiled_fn = _try_get_jit_cached_function(obj)
        if maybe_already_compiled_fn:
            return maybe_already_compiled_fn
        ast = get_jit_def(obj, obj.__name__)
        if _rcb is None:
            _rcb = _jit_internal.createResolutionCallbackFromClosure(obj)
        fn = torch._C._jit_script_compile(
            qualified_name, ast, _rcb, get_default_args(obj)
        )
        # Forward docstrings
        fn.__doc__ = obj.__doc__
        _set_jit_function_cache(obj, fn)
        return fn


<<<<<<< HEAD
=======
def is_scripting():
    r"""
    Function that returns True when in compilation and False otherwise. This
    is useful especially with the @unused decorator to leave code in your
    model that is not yet TorchScript compatible.
    .. testcode::

        import torch

        @torch.jit.unused
        def unsupported_linear_op(x):
            return x

        def linear(x):
            if not torch.jit.is_scripting():
                return torch.linear(x)
            else:
                return unsupported_linear_op(x)
    """
    return False


>>>>>>> b7147fe6
# overloads are registered in _jit_internal and compiled here so that _overload
# can be used in nn/functional.py without an import cycle


def _check_overload_defaults(impl_defaults, overload_defaults, loc):
    for name, overload_value in overload_defaults.items():
        if name not in impl_defaults or impl_defaults[name] != overload_value:
            raise torch.jit.frontend.FrontendError(
                loc,
                "Default parameters on overloads do not affect the runtime so they "
                "must equal to the default parameter on the implementation function. Found on "
                "parameter {name}".format(name=name),
            )


def _compile_function_with_overload(overload_fn, qual_name, impl_fn):
    overload_decl = get_jit_def(overload_fn, overload_fn.__name__).decl()
    overload_signature = torch.jit.annotations.get_signature(
        overload_fn, None, None, inspect.ismethod(overload_fn)
    )
    impl_ast = get_jit_def(impl_fn, impl_fn.__name__)
    overload_defaults = get_default_args(overload_fn)
    implementation_defaults = get_default_args(impl_fn)
    _rcb = _jit_internal.createResolutionCallbackFromClosure(impl_fn)
    _check_overload_defaults(
        implementation_defaults, overload_defaults, overload_decl.range()
    )
    fn = torch._C._jit_script_compile_overload(
        qual_name,
        overload_decl,
        impl_ast,
        _rcb,
        implementation_defaults,
        overload_signature,
    )
    return fn


def _get_overloads(obj):
    # check for cached compiled fns
    existing_compiled_fns = _try_get_jit_cached_overloads(obj)
    qual_name = _qualified_name(obj)
    uncompiled_overloads = _jit_internal._get_fn_overloads(qual_name)
    if uncompiled_overloads is None:
        return existing_compiled_fns

    compiled_fns = []
    for overload_fn in uncompiled_overloads:
        compiled_fns.append(
            _compile_function_with_overload(overload_fn, qual_name, obj)
        )

    if existing_compiled_fns:
        compiled_fns = existing_compiled_fns + compiled_fns

    # cache compilation, remove information stored to do compilation
    _set_jit_overload_cache(obj, compiled_fns)
    _jit_internal._clear_fn_overloads(qual_name)
    return compiled_fns


def _check_directly_compile_overloaded(obj):
    qual_name = _qualified_name(obj)
    if _jit_internal._get_fn_overloads(qual_name) or _try_get_jit_cached_overloads(obj):
        raise RuntimeError(
            "Function {} cannot be directly compiled because it"
            " is overloaded. It must be used in a context of a function"
            " where its inputs can determine which overload to call.".format(qual_name)
        )


def interface(obj):
    if not inspect.isclass(obj):
        raise RuntimeError("interface must be applied to a class")
    if not _is_new_style_class(obj):
        raise RuntimeError("TorchScript interfaces must inherit from 'object'")

    # Expected MRO is:
    #   User module
    #   torch.nn.modules.module.Module
    #   object
    is_module_interface = issubclass(obj, torch.nn.Module) and len(obj.mro()) == 3

    if not is_module_interface and len(obj.mro()) > 2:
        raise RuntimeError(
            "TorchScript interface does not support inheritance yet. "
            "Please directly inherit from 'object' or 'nn.Module'."
        )

    qualified_name = _qualified_name(obj)
    rcb = _jit_internal.createResolutionCallbackFromFrame(1)
    # if this type is a `nn.Module` subclass, generate an module interface type
    # instead of a class interface type, an module interface type only compile
    # the user provided methods as part of the interface
    ast = get_jit_class_def(obj, obj.__name__)
    torch._C._jit_script_interface_compile(
        qualified_name, ast, rcb, is_module_interface
    )
    obj.__torch_script_interface__ = True
    return obj


def _recursive_compile_class(obj, loc):
    _qual_name = _qualified_name(obj)
    # We're starting a new compilation, so update the error call stack in
    # case it fails
    error_stack = torch._C.CallStack(_qual_name, loc)
    rcb = _jit_internal.createResolutionCallbackForClassMethods(obj)
    _compile_and_register_class(obj, rcb, _qual_name)


_register_builtin(is_scripting, "aten::is_scripting")


class CompilationUnit(object):
    def __init__(self, lang=None, _frames_up=0):
        self._c = torch._C.CompilationUnit()
        if lang is not None:
            self.define(lang, _frames_up=_frames_up + 1)

    def define(self, lang, rcb=None, _frames_up=0):
        if not rcb:
            rcb = _jit_internal.createResolutionCallbackFromFrame(_frames_up + 1)
        self._c.define(lang, rcb)

    def __getattr__(self, attr):
        r = self._c.find_function(attr)
        if r is None:
            raise AttributeError("'CompilationUnit' has no attribute '{}'".format(attr))
        return r


def _unwrap_optional(x):
    assert x is not None, "Unwrapping null optional"
    return x


_register_builtin(_unwrap_optional, "aten::_unwrap_optional")<|MERGE_RESOLUTION|>--- conflicted
+++ resolved
@@ -935,31 +935,6 @@
         return fn
 
 
-<<<<<<< HEAD
-=======
-def is_scripting():
-    r"""
-    Function that returns True when in compilation and False otherwise. This
-    is useful especially with the @unused decorator to leave code in your
-    model that is not yet TorchScript compatible.
-    .. testcode::
-
-        import torch
-
-        @torch.jit.unused
-        def unsupported_linear_op(x):
-            return x
-
-        def linear(x):
-            if not torch.jit.is_scripting():
-                return torch.linear(x)
-            else:
-                return unsupported_linear_op(x)
-    """
-    return False
-
-
->>>>>>> b7147fe6
 # overloads are registered in _jit_internal and compiled here so that _overload
 # can be used in nn/functional.py without an import cycle
 
@@ -1071,9 +1046,6 @@
     _compile_and_register_class(obj, rcb, _qual_name)
 
 
-_register_builtin(is_scripting, "aten::is_scripting")
-
-
 class CompilationUnit(object):
     def __init__(self, lang=None, _frames_up=0):
         self._c = torch._C.CompilationUnit()
@@ -1097,4 +1069,5 @@
     return x
 
 
-_register_builtin(_unwrap_optional, "aten::_unwrap_optional")+_register_builtin(_unwrap_optional, "aten::_unwrap_optional")
+_register_builtin(_jit_internal.is_scripting, "aten::is_scripting")